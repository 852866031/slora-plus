--- conflicted
+++ resolved
@@ -877,474 +877,4 @@
             if grad_norm > max_norm:                       # scale *in-place*
                 g.mul_(max_norm / (grad_norm + 1e-6))
 
-<<<<<<< HEAD
-        return last_layer_input_leaf.grad
-    
-    def _backpop_attention_fp16_1(
-        self,
-        last_layer_input: torch.Tensor,
-        grad_ffn_input: torch.Tensor,
-        layer_weight: LlamaTransformerLayerWeight,
-        layer_id: int,
-        batch_seq_lens: torch.Tensor,
-    ):
-        device = last_layer_input.device
-
-        # ----- Positions -----
-        position_ids = torch.cat([
-            torch.arange(0, batch_seq_lens[i], device=device)
-            for i in range(len(batch_seq_lens))
-        ])
-        position_cos = self.model_weights._cos_cached.index_select(0, position_ids)   # fp16
-        position_sin = self.model_weights._sin_cached.index_select(0, position_ids)
-
-        # ----- Weights (fp16) -----
-        w_q = layer_weight.q_weight_
-        w_k = layer_weight.k_weight_
-        w_v = layer_weight.v_weight_
-        w_o = layer_weight.o_weight_
-        w_attn_norm = layer_weight.att_norm_weight_
-
-        # ----- 1) RMSNorm -----
-        # stays fp16, no casting
-        last_layer_input_leaf = last_layer_input.detach().requires_grad_()
-        x_norm = rmsnorm_forward(last_layer_input_leaf, w_attn_norm, eps=self.eps_)  # fp16
-
-        # ----- 2) LoRA -----
-        w_combined = self.adapter_weights.lora_weights[layer_id]
-        r = w_combined.shape[1] // 4
-        H, Hd = w_combined.shape[2], w_combined.shape[3]
-
-        # do NOT cast; stay fp16
-        w_combined_leaf = w_combined.to(torch.float16)
-
-        # Unpack fp16 LoRA weights
-        qA = w_combined_leaf[0, 0:r].reshape(r, -1).T          # fp16
-        qB = w_combined_leaf[1, 0:r].reshape(-1, r).T
-        kA = w_combined_leaf[0, r:2*r].reshape(r, -1).T
-        kB = w_combined_leaf[1, r:2*r].reshape(-1, r).T
-        vA = w_combined_leaf[0, 2*r:3*r].reshape(r, -1).T
-        vB = w_combined_leaf[1, 2*r:3*r].reshape(-1, r).T
-        oA = w_combined_leaf[0, 3*r:4*r].reshape(r, -1).T
-        oB = w_combined_leaf[1, 3*r:4*r].reshape(-1, r).T
-
-        def proj_lora(X, A, B):
-            return (X @ A @ B) * self.adapter_weights.scaling   # fp16
-
-
-        # ----- 3) Q,K,V projections -----
-        X = x_norm.view(-1, self.embed_dim_)              # fp16
-
-        q_base = X @ w_q
-        k_base = X @ w_k
-        v_base = X @ w_v
-
-        q_ = q_base + proj_lora(X, qA, qB)
-        k_ = k_base + proj_lora(X, kA, kB)
-        v_ = v_base + proj_lora(X, vA, vB)
-
-        qh = q_.view(-1, H, Hd)
-        kh = k_.view(-1, H, Hd)
-        rotary_emb_fwd(qh, position_cos, position_sin)
-        rotary_emb_fwd(kh, position_cos, position_sin)
-
-        vh = v_.view(-1, H, Hd)
-
-        # ----- 4) Masked causal attention -----
-        S = x_norm.shape[0]
-        D = x_norm.shape[1]
-
-        ctx = torch.empty_like(qh)
-        Bn = batch_seq_lens.shape[0]
-        scale = 1.0 / (Hd ** 0.5)
-
-        b_start = torch.cat([
-            torch.tensor([0], device=device),
-            batch_seq_lens.cumsum(dim=0)[:-1],
-        ])
-
-        for i in range(Bn):
-            st = b_start[i]
-            ln = batch_seq_lens[i]
-            q_blk = qh[st:st+ln].transpose(0, 1)    # [H, L, D]
-            k_blk = kh[st:st+ln].transpose(0, 1)
-            v_blk = vh[st:st+ln].transpose(0, 1)
-
-            att = (q_blk @ k_blk.transpose(-1, -2)) * scale
-            att = att.masked_fill(
-                torch.triu(torch.ones_like(att), 1).bool(),
-                float('-inf')
-            )
-            att = torch.softmax(att, dim=-1)
-            ctx_blk = (att @ v_blk).transpose(0, 1)
-            ctx[st:st+ln] = ctx_blk
-
-        ctx_flat = ctx.reshape(S, D)
-
-        # ----- 5) O projection -----
-        o_base = ctx_flat @ w_o
-        o_lora = proj_lora(ctx_flat, oA, oB)
-        o_total = o_base + o_lora
-
-        # ----- 6) Residual + autograd backward -----
-        input_embs = last_layer_input_leaf + o_total.view(-1, self.embed_dim_)   # fp16
-        grad_o = grad_ffn_input.to(device)                                      # fp16
-        self._maybe_pause()
-        input_embs.backward(grad_o)      # autograd
-
-        # ----- 7) LoRA grad clip -----
-        g = w_combined_leaf.grad
-        if g is not None:
-            n = g.norm()
-            if n > 1:
-                g.mul_(1.0 / (n + 1e-6))
-
-        return last_layer_input_leaf.grad
-    
-    @torch.no_grad()
-    def _backprop_ffn_fp16(
-        self,
-        ffn_input: torch.Tensor,          # x  (dtype can be fp16/bf16/fp32)
-        output_grad: torch.Tensor,        # ∂L/∂y  with y = x + FFN(...)
-        layer_weight,
-    ):
-        eps = self.eps_
-        # --- Keep RMSNorm weights in fp32 for numerical stability ---
-        w_rms = layer_weight.ffn_norm_weight_
-        w_gate = layer_weight.gate_proj
-        w_up   = layer_weight.up_proj
-        w_down = layer_weight.down_proj
-        x = ffn_input
-        dy = output_grad.to(torch.float16)
-        x_norm = rmsnorm_forward(x, w_rms, eps=eps)
-        # --- Matmuls and activations in bf16/fp16 autocast region ---
-        gate_in = x_norm @ w_gate         # [N, D_gate]
-        gate_out = torch.nn.functional.silu(gate_in)
-        up_out = x_norm @ w_up            # [N, D_up]
-
-        # Backward part
-        grad_ffn_mid = dy @ w_down.T      # [N, D_mid]
-        grad_gate_out = grad_ffn_mid * up_out
-        grad_up_out = grad_ffn_mid * gate_out
-        grad_x_norm_up = grad_up_out @ w_up.T
-        sig = torch.sigmoid(gate_in)
-        silu_grad = sig * (1 + gate_in * (1 - sig))
-        grad_gate_in = grad_gate_out * silu_grad
-        grad_x_norm_gate = grad_gate_in @ w_gate.T
-        grad_x_norm = grad_x_norm_up + grad_x_norm_gate
-        grad_from_norm = rmsnorm_backward(x, grad_x_norm, w_rms, eps=eps)
-        grad_ffn_input = grad_from_norm + dy
-        return grad_ffn_input
-        
-    @torch.no_grad()
-    def _backprop_ffn_fp16(
-        self,
-        ffn_input: torch.Tensor,          # x  (dtype can be fp16/bf16/fp32)
-        output_grad: torch.Tensor,        # ∂L/∂y  with y = x + FFN(...)
-        layer_weight,
-    ):
-        eps = self.eps_
-        # --- Keep RMSNorm weights in fp32 for numerical stability ---
-        w_rms = layer_weight.ffn_norm_weight_
-        w_gate = layer_weight.gate_proj
-        w_up   = layer_weight.up_proj
-        w_down = layer_weight.down_proj
-        x = ffn_input
-        dy = output_grad.to(torch.float16)
-        x_norm = rmsnorm_forward(x, w_rms, eps=eps)
-        # --- Matmuls and activations in bf16/fp16 autocast region ---
-        gate_in = x_norm @ w_gate         # [N, D_gate]
-        gate_out = torch.nn.functional.silu(gate_in)
-        up_out = x_norm @ w_up            # [N, D_up]
-
-        # Backward part
-        grad_ffn_mid = dy @ w_down.T      # [N, D_mid]
-        grad_gate_out = grad_ffn_mid * up_out
-        grad_up_out = grad_ffn_mid * gate_out
-        grad_x_norm_up = grad_up_out @ w_up.T
-        sig = torch.sigmoid(gate_in)
-        silu_grad = sig * (1 + gate_in * (1 - sig))
-        grad_gate_in = grad_gate_out * silu_grad
-        grad_x_norm_gate = grad_gate_in @ w_gate.T
-        grad_x_norm = grad_x_norm_up + grad_x_norm_gate
-        grad_from_norm = rmsnorm_backward(x, grad_x_norm, w_rms, eps=eps)
-        grad_ffn_input = grad_from_norm + dy
-        return grad_ffn_input
-    
-    @torch.no_grad()
-    def _backpop_attention_fp16(
-        self,
-        last_layer_input: torch.Tensor,
-        grad_ffn_input: torch.Tensor,
-        layer_weight: LlamaTransformerLayerWeight,
-        layer_id: int,
-        batch_seq_lens: torch.Tensor,
-    ):
-        device = last_layer_input.device
-
-        # ----- Positions -----
-        position_ids = torch.cat([
-            torch.arange(0, batch_seq_lens[i], device=device)
-            for i in range(len(batch_seq_lens))
-        ])
-        position_cos = self.model_weights._cos_cached.index_select(0, position_ids)   # [S, Hd/2], fp16
-        position_sin = self.model_weights._sin_cached.index_select(0, position_ids)
-
-        # ----- Weights (fp16) -----
-        w_q = layer_weight.q_weight_           # [D, D]
-        w_k = layer_weight.k_weight_
-        w_v = layer_weight.v_weight_
-        w_o = layer_weight.o_weight_
-        w_attn_norm = layer_weight.att_norm_weight_
-
-        # ----- 1) RMSNorm forward -----
-        x_prev = last_layer_input  # [S, D], fp16
-        x_norm = rmsnorm_forward(x_prev, w_attn_norm, eps=self.eps_)  # [S, D], fp16
-
-        # ----- 2) LoRA unpack -----
-        w_combined_leaf = self.adapter_weights.lora_weights[layer_id].to(torch.float16)   # [2, 4r, H, Hd], fp16
-        r = w_combined_leaf.shape[1] // 4
-        H, Hd = w_combined_leaf.shape[2], w_combined_leaf.shape[3]
-        D = H * Hd
-
-        # Unpack packed LoRA weights (all fp16)
-        qA = w_combined_leaf[0, 0:r].reshape(r, -1).T      # [D, r]
-        qB = w_combined_leaf[1, 0:r].reshape(-1, r).T      # [r, D]
-        kA = w_combined_leaf[0, r:2*r].reshape(r, -1).T
-        kB = w_combined_leaf[1, r:2*r].reshape(-1, r).T
-        vA = w_combined_leaf[0, 2*r:3*r].reshape(r, -1).T
-        vB = w_combined_leaf[1, 2*r:3*r].reshape(-1, r).T
-        oA = w_combined_leaf[0, 3*r:4*r].reshape(r, -1).T  # [D, r]
-        oB = w_combined_leaf[1, 3*r:4*r].reshape(-1, r).T  # [r, D]
-
-        scale_lora = self.adapter_weights.scaling
-
-        def proj_lora(X, A, B):
-            # X: [S, D], A: [D, r], B: [r, D]
-            return (X @ A @ B) * scale_lora
-
-        # Small rotary fwd/bwd in pure PyTorch (fp16)
-        def rotary_emb_fwd_pt(q, cos, sin):
-            # q: [S, H, Hd], cos/sin: [S, Hd/2]
-            S_loc, Hh, Dd = q.shape
-            Dh = Dd // 2
-            q_flat = q.reshape(S_loc * Hh, Dd)
-            q_even = q_flat[:, :Dh]
-            q_odd  = q_flat[:, Dh:]
-            cos_ex = cos[:, None, :].expand(S_loc, Hh, Dh).reshape(S_loc * Hh, Dh)
-            sin_ex = sin[:, None, :].expand(S_loc, Hh, Dh).reshape(S_loc * Hh, Dh)
-            q_even_orig = q_even.clone()
-            q_even.mul_(cos_ex).addcmul_(q_odd, sin_ex, value=-1.0)
-            q_odd.mul_(cos_ex).addcmul_(q_even_orig, sin_ex)
-
-        def rotary_emb_bwd_pt(grad_rot, cos, sin):
-            # grad_rot: [S, H, Hd]
-            S_loc, Hh, Dd = grad_rot.shape
-            Dh = Dd // 2
-            g_flat = grad_rot.reshape(S_loc * Hh, Dd)
-            g_even = g_flat[:, :Dh]
-            g_odd  = g_flat[:, Dh:]
-            cos_ex = cos[:, None, :].expand(S_loc, Hh, Dh).reshape(S_loc * Hh, Dh)
-            sin_ex = sin[:, None, :].expand(S_loc, Hh, Dh).reshape(S_loc * Hh, Dh)
-            # inverse of forward linear transform
-            dx_even = g_even * cos_ex + g_odd * sin_ex
-            dx_odd  = -g_even * sin_ex + g_odd * cos_ex
-            out = torch.empty_like(g_flat)
-            out[:, :Dh] = dx_even
-            out[:, Dh:] = dx_odd
-            return out.reshape(S_loc, Hh, Dd)
-
-        # ----- 3) Q,K,V forward (+LoRA) -----
-        X = x_norm.view(-1, D)        # [S, D], fp16
-        S_total = X.shape[0]
-
-        q_base = X @ w_q              # [S, D]
-        k_base = X @ w_k
-        v_base = X @ w_v
-
-        q_ = q_base + proj_lora(X, qA, qB)  # [S, D]
-        k_ = k_base + proj_lora(X, kA, kB)
-        v_ = v_base + proj_lora(X, vA, vB)
-
-        qh = q_.view(S_total, H, Hd)  # [S, H, Hd]
-        kh = k_.view(S_total, H, Hd)
-        rotary_emb_fwd_pt(qh, position_cos, position_sin)
-        rotary_emb_fwd_pt(kh, position_cos, position_sin)
-        vh = v_.view(S_total, H, Hd)
-
-        # ----- 4) Masked causal attention forward -----
-        ctx = torch.empty_like(qh)    # [S, H, Hd]
-        Bn = batch_seq_lens.shape[0]
-        scale = 1.0 / (Hd ** 0.5)
-
-        b_start = torch.cat([
-            torch.tensor([0], device=device),
-            batch_seq_lens.cumsum(dim=0)[:-1],
-        ])
-
-        for i in range(Bn):
-            st = int(b_start[i])
-            ln = int(batch_seq_lens[i])
-            q_blk = qh[st:st+ln].transpose(0, 1)   # [H, L, D_h]
-            k_blk = kh[st:st+ln].transpose(0, 1)
-            v_blk = vh[st:st+ln].transpose(0, 1)
-
-            scores = (q_blk @ k_blk.transpose(-1, -2)) * scale  # [H, L, L]
-            mask = torch.triu(torch.ones_like(scores), 1).bool()
-            scores = scores.masked_fill(mask, float('-inf'))
-            att = torch.softmax(scores, dim=-1)                 # [H, L, L]
-
-            ctx_blk = (att @ v_blk).transpose(0, 1)             # [L, H, D_h]
-            ctx[st:st+ln] = ctx_blk
-
-        ctx_flat = ctx.reshape(S_total, D)  # [S, D]
-
-        # ----- 5) O projection (+LoRA) forward -----
-        o_base = ctx_flat @ w_o            # [S, D]
-        Zo = ctx_flat @ oA                 # [S, r]
-        o_lora = (Zo @ oB) * scale_lora    # [S, D]
-        o_total = o_base + o_lora          # [S, D]
-
-        # Residual: output = x_prev + o_total
-        grad_o = grad_ffn_input            # [S, D], fp16
-
-        # ---------------- MANUAL BACKWARD ----------------
-
-        # Residual
-        grad_x_prev_resid = grad_o.clone()         # dL/d x_prev (resid path)
-        grad_o_total = grad_o                      # dL/d o_total
-
-        # --- O base and LoRA O ---
-        grad_ctx_from_o = grad_o_total @ w_o.t()   # [S, D]
-
-        grad_Zo = (grad_o_total @ oB.t()) * scale_lora      # [S, r]
-        grad_oA = ctx_flat.t() @ grad_Zo                    # [D, r]
-        grad_ctx_from_lora_o = grad_Zo @ oA.t()             # [S, D]
-        grad_oB = Zo.t() @ (grad_o_total * scale_lora)      # [r, D]
-
-        grad_ctx_flat = grad_ctx_from_o + grad_ctx_from_lora_o   # [S, D]
-
-        # --- Attention backward ---
-        grad_qh = torch.zeros_like(qh)   # [S, H, Hd]
-        grad_kh = torch.zeros_like(kh)
-        grad_vh = torch.zeros_like(vh)
-
-        for i in range(Bn):
-            st = int(b_start[i])
-            ln = int(batch_seq_lens[i])
-
-            ctx_blk = ctx[st:st+ln]                      # [L, H, Hd]
-            g_ctx_blk = grad_ctx_flat[st:st+ln]          # [L, D]
-            g_ctx_blk = g_ctx_blk.view(ln, H, Hd)        # [L, H, Hd]
-
-            q_blk = qh[st:st+ln].transpose(0, 1)         # [H, L, Hd]
-            k_blk = kh[st:st+ln].transpose(0, 1)
-            v_blk = vh[st:st+ln].transpose(0, 1)
-
-            # Recompute att
-            scores = (q_blk @ k_blk.transpose(-1, -2)) * scale   # [H, L, L]
-            mask = torch.triu(torch.ones_like(scores), 1).bool()
-            scores = scores.masked_fill(mask, float('-inf'))
-            att = torch.softmax(scores, dim=-1)                  # [H, L, L]
-
-            g_ctx_T = g_ctx_blk.transpose(0, 1)                  # [H, L, Hd]
-
-            # dV = att^T @ g_ctx
-            dV = att.transpose(-1, -2) @ g_ctx_T                 # [H, L, Hd]
-
-            # dAtt = g_ctx @ v^T
-            dAtt = g_ctx_T @ v_blk.transpose(-1, -2)             # [H, L, L]
-
-            # softmax backward: dScores = (dAtt - sum(dAtt*att))*att
-            s = (dAtt * att).sum(dim=-1, keepdim=True)           # [H, L, 1]
-            dScores = (dAtt - s) * att                           # [H, L, L]
-            dScores = dScores.masked_fill(mask, 0.0)
-
-            # scores = (q @ k^T) * scale
-            dQ = (dScores @ k_blk) * scale                       # [H, L, Hd]
-            dK = (dScores.transpose(-1, -2) @ q_blk) * scale     # [H, L, Hd]
-
-            grad_vh[st:st+ln] += dV.transpose(0, 1)              # [L, H, Hd]
-            grad_qh[st:st+ln] += dQ.transpose(0, 1)
-            grad_kh[st:st+ln] += dK.transpose(0, 1)
-
-        # --- Rotary backward ---
-        grad_q_before = rotary_emb_bwd_pt(grad_qh, position_cos, position_sin)
-        grad_k_before = rotary_emb_bwd_pt(grad_kh, position_cos, position_sin)
-
-        gq_flat = grad_q_before.reshape(S_total, D)
-        gk_flat = grad_k_before.reshape(S_total, D)
-        gv_flat = grad_vh.reshape(S_total, D)
-
-        # --- Back through base Q,K,V projections ---
-        grad_X_from_q = gq_flat @ w_q.t()
-        grad_X_from_k = gk_flat @ w_k.t()
-        grad_X_from_v = gv_flat @ w_v.t()
-
-        # --- LoRA Q ---
-        Zq = X @ qA                                        # [S, r]
-        grad_qB = Zq.t() @ (gq_flat * scale_lora)         # [r, D]
-        grad_Zq = (gq_flat * scale_lora) @ qB.t()         # [S, r]
-        grad_qA = X.t() @ grad_Zq                         # [D, r]
-        grad_X_from_lora_q = grad_Zq @ qA.t()             # [S, D]
-
-        # --- LoRA K ---
-        Zk = X @ kA
-        grad_kB = Zk.t() @ (gk_flat * scale_lora)         # [r, D]
-        grad_Zk = (gk_flat * scale_lora) @ kB.t()         # [S, r]
-        grad_kA = X.t() @ grad_Zk                         # [D, r]
-        grad_X_from_lora_k = grad_Zk @ kA.t()             # [S, D]
-
-        # --- LoRA V ---
-        Zv = X @ vA
-        grad_vB = Zv.t() @ (gv_flat * scale_lora)         # [r, D]
-        grad_Zv = (gv_flat * scale_lora) @ vB.t()         # [S, r]
-        grad_vA = X.t() @ grad_Zv                         # [D, r]
-        grad_X_from_lora_v = grad_Zv @ vA.t()             # [S, D]
-
-        # Total grad wrt X (= x_norm)
-        grad_X = (grad_X_from_q + grad_X_from_k + grad_X_from_v +
-                grad_X_from_lora_q + grad_X_from_lora_k + grad_X_from_lora_v)  # [S, D]
-
-        # --- RMSNorm backward ---
-        grad_from_norm = rmsnorm_backward(x_prev, grad_X, w_attn_norm, eps=self.eps_)  # [S, D]
-
-        grad_last_layer_input = grad_from_norm + grad_x_prev_resid   # [S, D]
-
-        # ----------------- pack LoRA grads back to w_combined_leaf.grad -----------
-        if w_combined_leaf.grad is None:
-            w_combined_leaf.grad = torch.zeros_like(w_combined_leaf)
-
-        # helper: map [D, r] or [r, D] → [r, H, Hd]
-        def pack_G(G, transpose_first: bool) -> torch.Tensor:
-            if transpose_first:
-                G = G.t()            # make it [r, D]
-            return G.reshape(r, H, Hd)
-
-        # qA / qB
-        w_combined_leaf.grad[0, 0:r] += pack_G(grad_qA, True)   # [r,H,Hd]
-        w_combined_leaf.grad[1, 0:r] += pack_G(grad_qB, False)
-
-        # kA / kB
-        w_combined_leaf.grad[0, r:2*r] += pack_G(grad_kA, True)
-        w_combined_leaf.grad[1, r:2*r] += pack_G(grad_kB, False)
-
-        # vA / vB
-        w_combined_leaf.grad[0, 2*r:3*r] += pack_G(grad_vA, True)
-        w_combined_leaf.grad[1, 2*r:3*r] += pack_G(grad_vB, False)
-
-        # oA / oB
-        w_combined_leaf.grad[0, 3*r:4*r] += pack_G(grad_oA, True)
-        w_combined_leaf.grad[1, 3*r:4*r] += pack_G(grad_oB, False)
-
-        # gradient clipping on LoRA tensor (fp16)
-        g = w_combined_leaf.grad
-        max_norm = 1.0
-        gn = g.norm()
-        if gn > max_norm:
-            g.mul_(max_norm / (gn + 1e-6))
-        self.adapter_weights.lora_weights[layer_id].grad = g.to(torch.float32)
-        return grad_last_layer_input
-=======
-        return last_layer_input_leaf.grad
->>>>>>> 23dde36b
+        return last_layer_input_leaf.grad