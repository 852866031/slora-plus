--- conflicted
+++ resolved
@@ -15,11 +15,7 @@
 from typing import Dict, List, Optional
 
 from ..sampling_params import SamplingParams
-<<<<<<< HEAD
-from ..io_struct import FinetuneStatusReq, Req, Batch, BatchAbortReq, FinetuneReq
-=======
 from ..io_struct import FinetuneReq, FinetuneStatusReq, Req, Batch, BatchAbortReq
->>>>>>> 23dde36b
 from .model_infer.model_rpc import start_model_process, ModelRpcClient
 from .req_queue import ReqQueue
 from .mixed_req_queue import Mixed_ReqQueue
@@ -148,11 +144,7 @@
         self.decode_step_count = 0
         self.backward_is_running = False
         self.prefill_interrupt_event = None
-<<<<<<< HEAD
-        self.last_req_arrival_time = None
-=======
         self.pause_printing = True
->>>>>>> 23dde36b
 
     def is_backward_running(self):
         return self.backward_is_running
@@ -265,13 +257,9 @@
                 self.prefill_interrupt_event = None
                 await self._filter_runing_batch()
                 return
-<<<<<<< HEAD
-        elif await self.req_queue.check_will_starve(self.running_batch, self.decode_step_count):
-=======
             else:
                 await self.resume_backward()
         elif await self.req_queue.check_will_starve(self.running_batch):
->>>>>>> 23dde36b
             router_print(f"Incoming request will starve, prefill new batch after {self.decode_step_count} decoding steps.")
             # Prefill and merge batch
             self._clear_abort_reqs()
@@ -394,10 +382,6 @@
 
     async def _decode_batch(self, batch:Batch):
         num_inf_reqs, num_ft_reqs, num_inf_tokens, num_ft_tokens = batch.export_batch_info()
-<<<<<<< HEAD
-        if num_inf_tokens > 2000 or self.decode_step_count > 20:
-            #print(f"{num_inf_tokens} ", end='')
-=======
         c1 = num_inf_tokens < 200 and num_ft_tokens !=0
         c2 = num_inf_tokens > 3000 
         c3 = self.decode_step_count > 25
@@ -410,7 +394,6 @@
                 if c3:
                     router_print(f"Pause due to long decode steps {self.decode_step_count}")
                 self.pause_printing = False
->>>>>>> 23dde36b
             await self.pause_backward()
         else:
             await self.resume_backward()
@@ -429,16 +412,9 @@
         if isinstance(self.req_queue, Profile_ReqQueue):
             print(f"Decode Step {self.decode_step_count} Duration: {(time.time() - start_time):.4f}s")  
             self.req_queue.add_to_decode_time_queue(time.time() - start_time)
-<<<<<<< HEAD
-        duration = time.time() - start_time
-        if duration > 0.1:
-            router_print(f"Decode Step {self.decode_step_count} Duration: {duration:.4f}s, Decode tokens: {num_inf_tokens}, Decode requests: {num_inf_reqs}", in_red=True)  
-            
-=======
         # if self.decode_step_count<=4:
         #     duration = time.time() - start_time
         #     print(f"Decode Step {self.decode_step_count} Duration: {duration:.4f}s, Decode tokens: {num_inf_tokens}, Decode requests: {num_inf_reqs}")  
->>>>>>> 23dde36b
         decode_end_time = time.time()
         if self.world_size != 1:
             req_to_out_token_id = obtain(ans[0])
@@ -549,13 +525,9 @@
             recv_req = await self.recv_from_httpserver.recv_pyobj()
             if isinstance(recv_req, tuple) and len(recv_req) == 4:
                 adapter_dir, prompt_ids, sampling_params, request_id = recv_req
-                #print(f"[Router] Received request {request_id}")
                 if self.prefill_interrupt_event is not None:
                     self.prefill_interrupt_event.set()
                 self.add_req(adapter_dir, prompt_ids, sampling_params, request_id)
-                # if self.last_req_arrival_time is not None:
-                #     print(f"Time since last request arrival: {time.time() - self.last_req_arrival_time:.3f}s")
-                # self.last_req_arrival_time = time.time()
                 req_counter += 1
             elif isinstance(recv_req, FinetuneReq):
                 self.req_queue.start_finetuning()
