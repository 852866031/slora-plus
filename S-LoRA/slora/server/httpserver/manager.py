import csv
import json
import random
import zmq
import zmq.asyncio
import asyncio
import uvloop
from typing import Union
import time

asyncio.set_event_loop_policy(uvloop.EventLoopPolicy())
from ..tokenizer import get_tokenizer
<<<<<<< HEAD
from ..io_struct import BatchStrOut, AbortReq, BatchAbortReq, FinetuneStatusReq, FinetuneReq
=======
from ..io_struct import BatchStrOut, AbortReq, BatchAbortReq, FinetuneReq, FinetuneStatusReq
>>>>>>> 23dde36b
from .feedback_collector import FeedbackCollector

class HttpServerManager:
    def __init__(
        self,
        model_weightdir,
        tokenizor_mode,
        router_port,
        httpserver_port,
        total_token_num,
        max_req_input_len,
        max_req_total_len,
        trust_remote_code,
        dummy=False,
        finetuning_data_path=None,
        live_alignment=False
    ):
        context = zmq.asyncio.Context(3)
        self.send_to_router = context.socket(zmq.PUSH)
        self.send_to_router.connect(f"tcp://127.0.0.1:{router_port}")

        self.recv_from_detokenization = context.socket(zmq.PULL)
        self.recv_from_detokenization.bind(f"tcp://127.0.0.1:{httpserver_port}")

        try: 
            self.tokenizer = get_tokenizer(model_weightdir, tokenizor_mode, trust_remote_code=trust_remote_code) 
        except:
            if dummy:
                self.tokenizer = get_tokenizer("huggyllama/llama-7b", tokenizor_mode) 

        self.req_id_to_out_inf = {}  # value type (out_str, metadata, finished, event)

        self.total_token_num = total_token_num
        print("httpserver: total_token_num", total_token_num)
        self.max_req_input_len = max_req_input_len
        self.max_req_total_len = max_req_total_len
        self.live_alignment = live_alignment
        if finetuning_data_path!=None and live_alignment:
            #initilize the thread
            self.feedback_collector = FeedbackCollector(finetuning_data_path)
        
        self._arrival_count = 0          # how many requests have arrived (since process start)
        self._t_begin = None        # start time of current 1s window
        self._win_count = 0              # arrivals in (t_begin, t_begin+1.0]
        self.finetuning_finished = False

    def update_feedback(self, request_id, label):
        self.feedback_collector.submit_update(req_id=request_id, label=label)

    async def start_finetuning(self):
        self.send_to_router.send_pyobj(FinetuneReq())
        return

    def _record_arrival(self):
        """
        Rolling 1s windows:
        - First, wait until the 6th arrival; that arrival becomes t_begin.
        - Count how many further arrivals occur in (t_begin, t_begin+1.0].
        - On the first arrival AFTER that 1s window, print the count,
            then set THIS arrival as the new t_begin and start a fresh window.
        """
        now = time.time()
        self._arrival_count += 1

        # Initialize first window at the 6th arrival
        if self._t_begin is None:
            if self._arrival_count == 6:
                self._t_begin = now
                self._win_count = 0
            return

        # We have an active window
        dt = now - self._t_begin
        if dt <= 1.0:
            # Count arrivals strictly after the begin
            self._win_count += 1
        else:
            # Window elapsed: report and start a new window with THIS arrival as begin
            self._t_begin = now
            self._win_count = 0  # current arrival is the new begin, not counted
    
    async def check_finetune_status_once(self) -> bool:
        self.send_to_router.send_pyobj(FinetuneStatusReq())
        await asyncio.sleep(1)
        if self.finetuning_finished:
            return True
        return False
    
    async def start_finetuning(self):
        self.send_to_router.send_pyobj(FinetuneReq())
        return


    async def generate(self, adapter_dir, prompt, sampling_params, request_id):
        feedback = False
        if self.live_alignment and random.random() <= 0.5:
            self.feedback_collector.submit_update(req_id=request_id, prompt=prompt)
            feedback = True
        loop = asyncio.get_running_loop()
        prompt_ids = await loop.run_in_executor(None, self.tokenizer.encode, prompt)
        prompt_tokens = len(prompt_ids)
        if prompt_tokens > self.max_req_input_len:
            raise ValueError(
                f"the input prompt token len {prompt_tokens} is too long > {self.max_req_input_len}"
            )
        req_total_len = prompt_tokens + sampling_params.max_new_tokens
        if req_total_len > self.max_req_total_len:
            raise ValueError(
                f"the req token total len (input len + output len) is too long > max_req_total_len:{self.max_req_total_len}"
            )
        if req_total_len + 1 > self.total_token_num:
            print(f"req_total_len:{req_total_len}, max_total_token_num:{self.total_token_num}")
            print("prompt_tokens:", prompt_tokens)
            print("sampling_params.max_new_tokens:", sampling_params.max_new_tokens)
            raise ValueError(
                f"the req token total len {req_total_len} + 1 (input len + output len + 1) is too long > max_total_token_num:{self.total_token_num}"
            )
        
        sampling_params.stop_sentences_to_token_ids(self.tokenizer)
        self.send_to_router.send_pyobj((adapter_dir, prompt_ids, sampling_params, request_id))
        event = asyncio.Event()
        self.req_id_to_out_inf[request_id] = ("", {}, False, event)
        while True:
            try:
                await asyncio.wait_for(event.wait(), timeout=5)
            except asyncio.TimeoutError:
                pass
            event.clear()
            # request_id is aborted by the backend system for traffic control
            if request_id not in self.req_id_to_out_inf:
                yield "", {}, -1, False
                break
            out = self.req_id_to_out_inf[request_id]
            if len(out) != 5:
                print(out)
            else:
                out_str, metadata, finished, event, perf_metrics = out
            if feedback:
                if out_str == "\n":
                    out_str = "\\n"
                self.feedback_collector.submit_update(req_id=request_id, completion=out_str)
            if len(metadata) != 0:
                self.req_id_to_out_inf[request_id] = ("", {}, finished, event)
                metadata["prompt_tokens"] = prompt_tokens
                yield out_str, metadata, finished, feedback, perf_metrics
            if finished:
                try:
                    del self.req_id_to_out_inf[request_id]
                except:
                    pass
                break
        return

    async def abort(self, request_id):
        abort_req = AbortReq(req_id=request_id)
        self.send_to_router.send_pyobj(abort_req)
        try:
            del self.req_id_to_out_inf[request_id]
        except:
            pass
        return

    async def handle_loop(self):
        while True:
            recv_ans:Union(BatchStrOut, BatchAbortReq, FinetuneStatusReq) = await self.recv_from_detokenization.recv_pyobj()
            assert isinstance(recv_ans, (BatchStrOut, BatchAbortReq, FinetuneStatusReq)), f"error recv type {type(recv_ans)}"
            if isinstance(recv_ans, BatchStrOut):
                for req_id, text, metadata, finished, abort, perf_metrics in recv_ans.reqs_infs:
                    try:
                        if not abort:
                            _, _, _, event = self.req_id_to_out_inf[req_id]
                            self.req_id_to_out_inf[req_id] = (
                                text,
                                metadata,
                                finished,
                                event,
                                perf_metrics
                            )
                            event.set()
                        else:
                            del self.req_id_to_out_inf[req_id]
                    except:
                        pass
            elif isinstance(recv_ans, BatchAbortReq):
                print("httpserver: received abort from detokenization")
                print("abort reqs:", recv_ans.reqs)
                for req_id in recv_ans.reqs:
                    try:
                        del self.req_id_to_out_inf[req_id]
                    except:
                        pass
            elif isinstance(recv_ans, FinetuneStatusReq):
                self.finetuning_finished = recv_ans.finished

        return<|MERGE_RESOLUTION|>--- conflicted
+++ resolved
@@ -10,11 +10,7 @@
 
 asyncio.set_event_loop_policy(uvloop.EventLoopPolicy())
 from ..tokenizer import get_tokenizer
-<<<<<<< HEAD
-from ..io_struct import BatchStrOut, AbortReq, BatchAbortReq, FinetuneStatusReq, FinetuneReq
-=======
 from ..io_struct import BatchStrOut, AbortReq, BatchAbortReq, FinetuneReq, FinetuneStatusReq
->>>>>>> 23dde36b
 from .feedback_collector import FeedbackCollector
 
 class HttpServerManager:
@@ -102,10 +98,6 @@
         if self.finetuning_finished:
             return True
         return False
-    
-    async def start_finetuning(self):
-        self.send_to_router.send_pyobj(FinetuneReq())
-        return
 
 
     async def generate(self, adapter_dir, prompt, sampling_params, request_id):
