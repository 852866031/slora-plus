--- conflicted
+++ resolved
@@ -8,15 +8,11 @@
   "weight_decay": 0.01,
   "gamma": 0.9,
   "eval_steps": 100,
-  "max_saved_finetuning_tokens": 192,
+  "max_saved_finetuning_tokens": 128,
   "max_finetuning_tokens_in_batch": 128,
   "optimizer_threading": true,
   "start_on_launch": false,
-<<<<<<< HEAD
-  "ttft_slo": 0.2,
-=======
   "ttft_slo": 0.05,
->>>>>>> 23dde36b
   "avg_tbt_slo": 0.15,
   "max_tbt_slo": 0.35
 }