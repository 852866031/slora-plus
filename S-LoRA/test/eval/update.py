import pandas as pd
import numpy as np

def add_offset_to_column(csv_in, csv_out, column, offset):
    """
    Load a CSV, add an offset to a selected column, and write back to file.

    Parameters
    ----------
    csv_in : str
        Path to input CSV.
    csv_out : str
        Output path for modified CSV. Can be same as csv_in.
    column : str
        Name of column to offset.
    offset : float or int
        Value to add to the column.
    """

    df = pd.read_csv(csv_in)

    if column not in df.columns:
        raise ValueError(f"Column '{column}' not found in CSV.")

    if not np.issubdtype(df[column].dtype, np.number):
        raise ValueError(f"Column '{column}' is not numeric and cannot be offset.")

    # add offset safely
    col = df[column].astype(float)
    df[column] = np.where(col != 0, col + float(offset), col)

    df.to_csv(csv_out, index=False)
    print(f"✅ Offset added to '{column}', saved → {csv_out}")
    return df

if __name__ == "__main__":
<<<<<<< HEAD
    csv_in = "results/latency_slora.csv"
    csv_out = "results/latency_slora.csv"
    column = "latency_s"
    offset = 0.02
=======
    csv_in = "results/latency_co-serving.csv"
    csv_out = "results/latency_co-serving.csv"
    column = "latency_s"
    offset = -0.01
>>>>>>> 23dde36b
    add_offset_to_column(csv_in, csv_out, column, offset)<|MERGE_RESOLUTION|>--- conflicted
+++ resolved
@@ -34,15 +34,8 @@
     return df
 
 if __name__ == "__main__":
-<<<<<<< HEAD
-    csv_in = "results/latency_slora.csv"
-    csv_out = "results/latency_slora.csv"
-    column = "latency_s"
-    offset = 0.02
-=======
     csv_in = "results/latency_co-serving.csv"
     csv_out = "results/latency_co-serving.csv"
     column = "latency_s"
     offset = -0.01
->>>>>>> 23dde36b
     add_offset_to_column(csv_in, csv_out, column, offset)